import {
  Stack,
  StackProps,
  aws_apigateway as apigateway,
  aws_iam as iam,
  aws_ec2 as ec2,
  aws_rds as rds,
  aws_lambda as lambda,
  aws_iam,
} from "aws-cdk-lib";
import { Construct } from "constructs";
import {
  BastionHost,
  PgStacApiLambda,
  PgStacDatabase,
  StacIngestor,
  TitilerPgstacApiLambda
} from "cdk-pgstac";
import { readFileSync } from "fs";

export class PgStacInfra extends Stack {
  constructor(scope: Construct, id: string, props: Props) {
    super(scope, id, props);

    const { vpc, stage, version, jwksUrl, dataAccessRoleArn} = props;

    const { db, pgstacSecret } = new PgStacDatabase(this, "pgstac-db", {
      vpc,
      engine: rds.DatabaseInstanceEngine.postgres({
        version: rds.PostgresEngineVersion.VER_14,
      }),
      vpcSubnets: {
        subnetType: props.dbSubnetPublic
          ? ec2.SubnetType.PUBLIC
          : ec2.SubnetType.PRIVATE_ISOLATED,
      },
      allocatedStorage: 1024,
      // set instance type to t3.micro if stage is test, otherwise t3.small
      instanceType: stage === "test" ? ec2.InstanceType.of(ec2.InstanceClass.T3, ec2.InstanceSize.MICRO) : ec2.InstanceType.of(ec2.InstanceClass.T3, ec2.InstanceSize.SMALL),
    });

    const apiSubnetSelection: ec2.SubnetSelection = {
      subnetType: props.dbSubnetPublic
        ? ec2.SubnetType.PUBLIC
        : ec2.SubnetType.PRIVATE_WITH_EGRESS,
    };

    const stacApiLambda = new PgStacApiLambda(this, "pgstac-api", {
      apiEnv: {
        NAME: `MAAP STAC API (${stage})`,
        VERSION: version,
        DESCRIPTION: "STAC API for the MAAP STAC system.",
      },
      vpc,
      db,
      dbSecret: pgstacSecret,
      subnetSelection: apiSubnetSelection,
    });


<<<<<<< HEAD
    const buckets = ["nasa-maap-data-store"];

    new TitilerPgstacApiLambda(this, "titiler-pgstac-api", {
      apiEnv: {
        NAME: `MAAP titiler pgstac API (${stage})`,
        VERSION: version,
        DESCRIPTION: "titiler pgstac API for the MAAP STAC system.",
      },
      vpc,
      db,
      dbSecret: pgstacSecret,
      subnetSelection: apiSubnetSelection,
      buckets: buckets,
=======
    stacApiLambda.stacApiLambdaFunction.addPermission('ApiGatewayInvoke', {
      principal: new iam.ServicePrincipal('apigateway.amazonaws.com'),
      sourceArn: props.stacApiIntegrationApiArn,
>>>>>>> 07586a46
    });

    new BastionHost(this, "bastion-host", {
      vpc,
      db,
      ipv4Allowlist: props.bastionIpv4AllowList,
      userData: ec2.UserData.custom(
        readFileSync(props.bastionUserDataPath, { encoding: "utf-8" })
      ),
      createElasticIp: props.bastionHostCreateElasticIp,
    });

    
    const dataAccessRole = iam.Role.fromRoleArn(this, "data-access-role", dataAccessRoleArn);


    const stacIngestor = new StacIngestor(this, "stac-ingestor", {
      vpc,
      stacUrl: stacApiLambda.url,
      dataAccessRole,
      stage,
      stacDbSecret: pgstacSecret,
      stacDbSecurityGroup: db.connections.securityGroups[0],
      subnetSelection: {
        subnetType: ec2.SubnetType.PRIVATE_WITH_EGRESS,
      },
      apiEnv: {
        JWKS_URL: jwksUrl,
        REQUESTER_PAYS: "true",
      }
    });

  }
}

export interface Props extends StackProps {
  vpc: ec2.Vpc;

  /**
   * Stage this stack. Used for naming resources.
   */
  stage: string;

  /**
   * Version of this stack. Used to correlate codebase versions
   * to services running.
   */
  version: string;

  /**
   * Flag to control whether database should be deployed into a
   * public subnet.
   */
  dbSubnetPublic?: boolean;

  /**
   * Where userdata.yaml is found.
   */
  bastionUserDataPath: string;

  /**
   * Which IPs to allow to access bastion host.
   */
  bastionIpv4AllowList: string[];

  /**
   * Flag to control whether the Bastion Host should make a non-dynamic elastic IP.
   */
  bastionHostCreateElasticIp?: boolean;

  /**
   * URL of JWKS endpoint, provided as output from ASDI-Auth.
   *
   * Example: "https://cognito-idp.{region}.amazonaws.com/{region}_{userpool_id}/.well-known/jwks.json"
   */
  jwksUrl: string;

  /**
   * ARN of IAM role that will be assumed by the STAC Ingestor.
   */
  dataAccessRoleArn: string;

  /**
   * STAC API api gateway source ARN to be granted STAC API lambda invoke permission.
   */
  stacApiIntegrationApiArn: string;
}
        <|MERGE_RESOLUTION|>--- conflicted
+++ resolved
@@ -58,7 +58,6 @@
     });
 
 
-<<<<<<< HEAD
     const buckets = ["nasa-maap-data-store"];
 
     new TitilerPgstacApiLambda(this, "titiler-pgstac-api", {
@@ -71,12 +70,12 @@
       db,
       dbSecret: pgstacSecret,
       subnetSelection: apiSubnetSelection,
-      buckets: buckets,
-=======
+      buckets: buckets
+    });
+
     stacApiLambda.stacApiLambdaFunction.addPermission('ApiGatewayInvoke', {
       principal: new iam.ServicePrincipal('apigateway.amazonaws.com'),
       sourceArn: props.stacApiIntegrationApiArn,
->>>>>>> 07586a46
     });
 
     new BastionHost(this, "bastion-host", {
