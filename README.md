--- conflicted
+++ resolved
@@ -1,12 +1,9 @@
 # MAAP eoapi
 
-<<<<<<< HEAD
-## Overview
-=======
 [![Tests Status](https://github.com/MAAP-Project/maap-eoapi/actions/workflows/tests.yml/badge.svg)]((https://github.com/MAAP-Project/maap-eoapi/actions?query=workflow:tests))
 
-This repository contains the AWS CDK code (written in typescript) used to deploy the MAAP project eoapi infrastructure. It is based on the [eoapi-template example](https://github.com/developmentseed/eoapi-template). For the MAAP use case, we use part of these constructs, to define :
->>>>>>> b7610472
+## Overview
+
 
 This repository contains the AWS CDK code (written in typescript) used to deploy the MAAP project eoapi infrastructure. It is based on the [eoapi-template example](https://github.com/developmentseed/eoapi-template). For the MAAP use case, we use a subset of the eoapi CDK constructs to define a database, an ingestion API, a STAC API, a raster API (i.e a tiling API) and a bastion host for direct connections to the database. Here, we deploy all these components into a custom VPC. 
 
